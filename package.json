--- conflicted
+++ resolved
@@ -45,13 +45,8 @@
   "dependencies": {
     "@rematch/core": "^1.3.0",
     "@rematch/persist": "^1.1.6",
-<<<<<<< HEAD
     "@vinceau/event-actions": "^0.0.4",
-    "@vinceau/slp-realtime": "^1.0.0",
-=======
-    "@vinceau/event-actions": "^0.0.3",
     "@vinceau/slp-realtime": "^1.1.0",
->>>>>>> 92e99ce9
     "electron-context-menu": "^0.15.1",
     "fast-glob": "^3.1.1",
     "final-form": "^4.18.6",
